--- conflicted
+++ resolved
@@ -38,13 +38,9 @@
 	router := api.SetupRouter()
 	n := negroni.New()
 	n.Use(api.NewLoggerMiddleware())
-<<<<<<< HEAD
-=======
 	n.Use(api.NewResponseHeaderMiddleware("Server", "gandalf-webserver/"+version))
-	n.Use(api.NewResponseHeaderMiddleware("X-Gandalf-Version", version))
 	n.Use(api.NewResponseHeaderMiddleware("Cache-Control", "private, max-age=0"))
 	n.Use(api.NewResponseHeaderMiddleware("Expires", "-1"))
->>>>>>> 120f696c
 	n.UseHandler(router)
 	bind, err := config.GetString("bind")
 	if err != nil {
@@ -55,7 +51,6 @@
 		}
 	}
 	if !*dry {
-<<<<<<< HEAD
 		bareLocation, err := config.GetString("git:bare:location")
 		if err != nil {
 			panic("You should configure a git:bare:location for gandalf.")
@@ -63,8 +58,5 @@
 		log.Printf("Repository location: %s\n", bareLocation)
 		log.Printf("gandalf-webserver %s listening on %s\n", version, bind)
 		log.Fatal(http.ListenAndServe(bind, router))
-=======
-		log.Fatal(http.ListenAndServe(bind, n))
->>>>>>> 120f696c
 	}
 }