--- conflicted
+++ resolved
@@ -243,7 +243,6 @@
 	}
 }
 
-<<<<<<< HEAD
 func TestGrantAccess(t *testing.T) {
     u, err := createUser("pippin", t)
     c := session.DB("gandalf").C("user")
@@ -267,7 +266,8 @@
     if r.Users[0] != u.Name {
         t.Errorf(`Expected repository's user to be %s, got %s`, u.Name, r.Users[0])
     }
-=======
+}
+
 func TestAddKeyShouldReturnErorWhenUserDoesNotExists(t *testing.T) {
 	b := strings.NewReader(`{"key": "a public key"}`)
 	recorder, request := request("/user/Frodo/key?:name=Frodo", b, t)
@@ -286,10 +286,9 @@
 	recorder, request := request("/user/Frodo/key?:name=Frodo", b, t)
 	AddKey(recorder, request)
 	body := readBody(recorder.Body, t)
-	expected := "Its need a key"
+	expected := "A key is needed"
 	got := strings.Replace(body, "\n", "", -1)
 	if got != expected {
 		t.Errorf(`Expected error to matches "%s", got: "%s"`, expected, got)
 	}
->>>>>>> d545eaf0
 }